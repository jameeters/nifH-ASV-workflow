--- conflicted
+++ resolved
@@ -21,13 +21,8 @@
         separated columns).  The CART input is a '.map' file but uses commas to separate columns.
 
 Output: auids.annot.raw.tsv   Table with annotation based on BLAST searches of ARB2017, Genome879,
-<<<<<<< HEAD
-                              and the marine diazotroph DB, including %id and E-values.  NifH 
-                          classification by CART is also included.  NA appears if no annotation
-=======
                               and the marine diazotroph DB, including %id and E-values.  NifH
                               classification by CART is also included.  NA appears if no annotation
->>>>>>> 1fffb8fc
                               was found (at the cut offs you used). For the ARB2017 and diazotroph
                               DB hits, taxonomy information is included.
 "
@@ -258,6 +253,6 @@
     annot$CART$AUID
 )))
 
-ofile <- "auids.annot.raw.tsv"
+ofile <- "auids.annot.raw.raw.tsv"
 cat("Writing out the big annotation table", ofile, "\n")
 write.table(df, ofile, quote = F, sep = "\t", row.names = F)